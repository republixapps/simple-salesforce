"""Core classes and exceptions for Simple-Salesforce"""

# has to be defined prior to login import
<<<<<<< HEAD
DEFAULT_API_VERSION = '56.0'

=======
DEFAULT_API_VERSION = '52.0'
import base64
>>>>>>> b70a7c30
import json
import logging
import re
from collections import OrderedDict, namedtuple
from functools import partial
from urllib.parse import urljoin, urlparse
import requests
from .bulk import SFBulkHandler
from .exceptions import SalesforceGeneralError
from .login import SalesforceLogin
from .metadata import SfdcMetadataApi
from .util import date_to_iso8601, exception_handler

# pylint: disable=invalid-name
logger = logging.getLogger(__name__)

Usage = namedtuple('Usage', 'used total')
PerAppUsage = namedtuple('PerAppUsage', 'used total name')


# pylint: disable=too-many-instance-attributes
class Salesforce:
    """Salesforce Instance
    An instance of Salesforce is a handy way to wrap a Salesforce session
    for easy use of the Salesforce REST API.
    """
    _parse_float = None
    _object_pairs_hook = OrderedDict

    # pylint: disable=too-many-arguments,too-many-locals,too-many-branches
    def __init__(
            self,
            username=None,
            password=None,
            security_token=None,
            session_id=None,
            instance=None,
            instance_url=None,
            organizationId=None,
            version=DEFAULT_API_VERSION,
            proxies=None,
            session=None,
            client_id=None,
            domain=None,
            consumer_key=None,
            privatekey_file=None,
            privatekey=None,
            parse_float=None,
            object_pairs_hook=OrderedDict,
            ):

        """Initialize the instance with the given parameters.
        Available kwargs
        Password Authentication:
        * username -- the Salesforce username to use for authentication
        * password -- the password for the username
        * security_token -- the security token for the username
        * domain -- The domain to using for connecting to Salesforce. Use
                    common domains, such as 'login' or 'test', or
                    Salesforce My domain. If not used, will default to
                    'login'.

        OAuth 2.0 JWT Bearer Token Authentication:
        * consumer_key -- the consumer key generated for the user

        Then either
        * privatekey_file -- the path to the private key file used
                             for signing the JWT token
        OR
        * privatekey -- the private key to use
                         for signing the JWT token

        Direct Session and Instance Access:

        * session_id -- Access token for this session

        Then either
        * instance -- Domain of your Salesforce instance, i.e.
          `na1.salesforce.com`
        OR
        * instance_url -- Full URL of your instance i.e.
          `https://na1.salesforce.com

        Universal Kwargs:
        * version -- the version of the Salesforce API to use, for example
                     `29.0`
        * proxies -- the optional map of scheme to proxy server
        * session -- Custom requests session, created in calling code. This
                     enables the use of requests Session features not otherwise
                     exposed by simple_salesforce.
        * parse_float -- Function to parse float values with. Is passed along to
                         https://docs.python.org/3/library/json.html#json.load
        * object_pairs_hook -- Function to parse ordered list of pairs in json.
                               To use python 'dict' change it to None or dict.
        """

        if domain is None:
            domain = 'login'

        # Determine if the user passed in the optional version and/or
        # domain kwargs
        self.sf_version = version
        self.domain = domain
        self.session = session or requests.Session()
        self.proxies = self.session.proxies
        self._salesforce_login_partial = None
        # override custom session proxies dance
        if proxies is not None:
            if not session:
                self.session.proxies = self.proxies = proxies
            else:
                logger.warning(
                    'Proxies must be defined on custom session object, '
                    'ignoring proxies: %s', proxies
                    )

        # Determine if the user wants to use our username/password auth or pass
        # in their own information
        if all(arg is not None for arg in (
                username, password, security_token)):
            self.auth_type = "password"

            # Pass along the username/password to our login helper
            self._salesforce_login_partial = partial(
                SalesforceLogin,
                session=self.session,
                username=username,
                password=password,
                security_token=security_token,
                sf_version=self.sf_version,
                proxies=self.proxies,
                client_id=client_id,
                domain=self.domain)
            self._refresh_session()

        elif all(arg is not None for arg in (
                session_id, instance or instance_url)):
            self.auth_type = "direct"
            self.session_id = session_id

            # If the user provides the full url (as returned by the OAuth
            # interface for example) extract the hostname (which we rely on)
            if instance_url is not None:
                self.sf_instance = urlparse(instance_url).hostname
                port = urlparse(instance_url).port
                if port not in (None, 443):
                    self.sf_instance += ':' + str(port)
            else:
                self.sf_instance = instance

            # Only generate the headers wihtout logging in first
            self._generate_headers()

        elif all(arg is not None for arg in (
                username, password, organizationId)):
            self.auth_type = 'ipfilter'

            # Pass along the username/password to our login helper
            self._salesforce_login_partial = partial(
                SalesforceLogin,
                session=self.session,
                username=username,
                password=password,
                organizationId=organizationId,
                sf_version=self.sf_version,
                proxies=self.proxies,
                client_id=client_id,
                domain=self.domain)
            self._refresh_session()

        elif all(arg is not None for arg in (
                username, consumer_key, privatekey_file or privatekey)):
            self.auth_type = "jwt-bearer"

            # Pass along the username/password to our login helper
            self._salesforce_login_partial = partial(
                SalesforceLogin,
                session=self.session,
                username=username,
                consumer_key=consumer_key,
                privatekey_file=privatekey_file,
                privatekey=privatekey,
                proxies=self.proxies,
                domain=self.domain)
            self._refresh_session()

        else:
            raise TypeError(
                'You must provide login information or an instance and token'
                )

        self.auth_site = ('https://{domain}.salesforce.com'
                          .format(domain=self.domain))

        self.headers = {
            'Content-Type': 'application/json',
            'Authorization': 'Bearer ' + self.session_id,
            'X-PrettyPrint': '1'
            }

        self.base_url = ('https://{instance}/services/data/v{version}/'
                         .format(instance=self.sf_instance,
                                 version=self.sf_version))
        self.apex_url = ('https://{instance}/services/apexrest/'
                         .format(instance=self.sf_instance))
        self.bulk_url = ('https://{instance}/services/async/{version}/'
                         .format(instance=self.sf_instance,
                                 version=self.sf_version))
        self.metadata_url = ('https://{instance}/services/Soap/m/{version}/'
                             .format(instance=self.sf_instance,
                                     version=self.sf_version))
        self.tooling_url = '{base_url}tooling/'.format(base_url=self.base_url)
        self.oauth2_url = ('https://{instance}/services/oauth2/'
                           .format(instance=self.sf_instance))
        self.api_usage = {}
        self._parse_float = parse_float
        self._object_pairs_hook = object_pairs_hook
        self._mdapi = None

    @property
    def mdapi(self):
        """Utility to interact with metadata api functionality"""
        if not self._mdapi:
            self._mdapi = SfdcMetadataApi(session=self.session,
                                          session_id=self.session_id,
                                          instance=self.sf_instance,
                                          metadata_url=self.metadata_url,
                                          api_version=self.sf_version,
                                          headers=self.headers)
        return self._mdapi

    def _generate_headers(self):
        """Utility to generate headers when refreshing the session"""
        self.headers = {
            'Content-Type': 'application/json',
            'Authorization': 'Bearer ' + self.session_id,
            'X-PrettyPrint': '1'
        }

    def _refresh_session(self):
        """Utility to refresh the session when expired"""
        if self._salesforce_login_partial is None:
            raise RuntimeError(
                'The simple_salesforce session can not refreshed if a '
                'session id has been provided.'
            )
        self.session_id, self.sf_instance = self._salesforce_login_partial()
        self._generate_headers()

    def describe(self, **kwargs):
        """Describes all available objects
        Arguments:
        * keyword arguments supported by requests.request (e.g. json, timeout)
        """
        url = self.base_url + "sobjects"
        result = self._call_salesforce('GET', url, name='describe', **kwargs)

        json_result = self.parse_result_to_json(result)
        if len(json_result) == 0:
            return None

        return json_result

    def is_sandbox(self):
        """After connection returns is the organization in a sandbox"""
        is_sandbox = None
        if self.session_id:
            is_sandbox = self.query_all("SELECT IsSandbox "
                                        "FROM Organization LIMIT 1")
            is_sandbox = is_sandbox.get('records', [{'IsSandbox': None}])[
                0].get(
                'IsSandbox')
        return is_sandbox

    # SObject Handler
    def __getattr__(self, name):
        """Returns an `SFType` instance for the given Salesforce object type
        (given in `name`).
        The magic part of the SalesforceAPI, this function translates
        calls such as `salesforce_api_instance.Lead.metadata()` into fully
        constituted `SFType` instances to make a nice Python API wrapper
        for the REST API.
        Arguments:
        * name -- the name of a Salesforce object type, e.g. Lead or Contact
        """

        # fix to enable serialization
        # (https://github.com/heroku/simple-salesforce/issues/60)
        if name.startswith('__'):
            return super().__getattr__(name)

        if name == 'bulk':
            # Deal with bulk API functions
            return SFBulkHandler(self.session_id, self.bulk_url, self.proxies,
                                 self.session)

        return SFType(
            name, self.session_id, self.sf_instance, sf_version=self.sf_version,
            proxies=self.proxies, session=self.session, salesforce=self)

    # User utility methods
    def set_password(self, user, password):
        """Sets the password of a user
        salesforce dev documentation link:
        https://www.salesforce.com/us/developer/docs/api_rest/Content
        /dome_sobject_user_password.htm
        Arguments:
        * user: the userID of the user to set
        * password: the new password
        """

        url = self.base_url + 'sobjects/User/%s/password' % user
        params = {'NewPassword': password}

        result = self._call_salesforce('POST', url, data=json.dumps(params))

        if result.status_code == 204:
            return None

        # salesforce return 204 No Content when the request is successful
        if result.status_code != 200:
            raise SalesforceGeneralError(url,
                                         result.status_code,
                                         'User',
                                         result.content)
        return self.parse_result_to_json(result)

    # Generic Rest Function
    def restful(self, path, params=None, method='GET', **kwargs):
        """Allows you to make a direct REST call if you know the path

        Arguments:
        * path: The path of the request
            Example: sobjects/User/ABC123/password'
        * params: dict of parameters to pass to the path
        * method: HTTP request method, default GET
        * other arguments supported by requests.request (e.g. json, timeout)
        """

        url = self.base_url + path
        result = self._call_salesforce(method, url, name=path, params=params,
                                       **kwargs)

        json_result = self.parse_result_to_json(result)
        if len(json_result) == 0:
            return None

        return json_result

    # OAuth Endpoints Function
    def oauth2(self, path, params=None, method='GET'):
        """Allows you to make a request to OAuth endpoints if you know the path

        Arguments:

        * path: The path of the request
            Example: /services/oauth2/token'
        * params: dict of parameters to pass to the path
        * method: HTTP request method, default GET
        * other arguments supported by requests.request (e.g. json, timeout)
        """
        url = self.oauth2_url + path
        result = self._call_salesforce(method, url, name=path, params=params)

        content_type = result.headers.get('Content-Type')
        json_result = self.parse_result_to_json(result) \
            if content_type is not None \
               and 'json' in content_type else None

        return None if json_result and len(json_result) == 0 else json_result

    # Search Functions
    def search(self, search):
        """Returns the result of a Salesforce search as a dict decoded from
        the Salesforce response JSON payload.
        Arguments:
        * search -- the fully formatted SOSL search string, e.g.
                    `FIND {Waldo}`
        """
        url = self.base_url + 'search/'

        # `requests` will correctly encode the query string passed as `params`
        params = {'q': search}
        result = self._call_salesforce('GET', url, name='search', params=params)

        json_result = self.parse_result_to_json(result)
        if len(json_result) == 0:
            return None

        return json_result

    def quick_search(self, search):
        """Returns the result of a Salesforce search as a dict decoded from
        the Salesforce response JSON payload.
        Arguments:
        * search -- the non-SOSL search string, e.g. `Waldo`. This search
                    string will be wrapped to read `FIND {Waldo}` before being
                    sent to Salesforce
        """
        search_string = 'FIND {{{search_string}}}'.format(search_string=search)
        return self.search(search_string)

    def limits(self, **kwargs):
        """Return the result of a Salesforce request to list Organization
        limits.
        """
        url = self.base_url + 'limits/'
        result = self._call_salesforce('GET', url, **kwargs)

        if result.status_code != 200:
            exception_handler(result)

        return self.parse_result_to_json(result)

    # Query Handler
    def query(self, query, include_deleted=False, **kwargs):
        """Return the result of a Salesforce SOQL query as a dict decoded from
        the Salesforce response JSON payload.
        Arguments:
        * query -- the SOQL query to send to Salesforce, e.g.
                   SELECT Id FROM Lead WHERE Email = "waldo@somewhere.com"
        * include_deleted -- True if deleted records should be included
        """
        url = self.base_url + ('queryAll/' if include_deleted else 'query/')
        params = {'q': query}
        # `requests` will correctly encode the query string passed as `params`
        result = self._call_salesforce('GET', url, name='query',
                                       params=params, **kwargs)

        return self.parse_result_to_json(result)

    def query_more(
            self, next_records_identifier, identifier_is_url=False,
            include_deleted=False, **kwargs):
        """Retrieves more results from a query that returned more results
        than the batch maximum. Returns a dict decoded from the Salesforce
        response JSON payload.
        Arguments:
        * next_records_identifier -- either the Id of the next Salesforce
                                     object in the result, or a URL to the
                                     next record in the result.
        * identifier_is_url -- True if `next_records_identifier` should be
                               treated as a URL, False if
                               `next_records_identifier` should be treated as
                               an Id.
        * include_deleted -- True if the `next_records_identifier` refers to a
                             query that includes deleted records. Only used if
                             `identifier_is_url` is False
        """
        if identifier_is_url:
            # Don't use `self.base_url` here because the full URI is provided
            url = ('https://{instance}{next_record_url}'
                   .format(instance=self.sf_instance,
                           next_record_url=next_records_identifier))
        else:
            endpoint = 'queryAll' if include_deleted else 'query'
            url = self.base_url + '{query_endpoint}/{next_record_id}'
            url = url.format(query_endpoint=endpoint,
                             next_record_id=next_records_identifier)
        result = self._call_salesforce('GET', url, name='query_more', **kwargs)

        return self.parse_result_to_json(result)

    def query_all_iter(self, query, include_deleted=False, **kwargs):
        """This is a lazy alternative to `query_all` - it does not construct
        the whole result set into one container, but returns objects from each
        page it retrieves from the API.
        Since `query_all` has always been eagerly executed, we reimplemented it
        using `query_all_iter`, only materializing the returned iterator to
        maintain backwards compatibility.
        The one big difference from `query_all` (apart from being lazy) is that
        we don't return a dictionary with `totalSize` and `done` here,
        we only return the records in an iterator.
        Arguments
        * query -- the SOQL query to send to Salesforce, e.g.
                   SELECT Id FROM Lead WHERE Email = "waldo@somewhere.com"
        * include_deleted -- True if the query should include deleted records.
        """

        result = self.query(query, include_deleted=include_deleted, **kwargs)
        while True:
            for record in result['records']:
                yield record
            # fetch next batch if we're not done else break out of loop
            if not result['done']:
                result = self.query_more(result['nextRecordsUrl'],
                                         identifier_is_url=True,
                                         **kwargs)
            else:
                return

    def query_all(self, query, include_deleted=False, **kwargs):
        """Returns the full set of results for the `query`. This is a
        convenience
        wrapper around `query(...)` and `query_more(...)`.
        The returned dict is the decoded JSON payload from the final call to
        Salesforce, but with the `totalSize` field representing the full
        number of results retrieved and the `records` list representing the
        full list of records retrieved.
        Arguments
        * query -- the SOQL query to send to Salesforce, e.g.
                   SELECT Id FROM Lead WHERE Email = "waldo@somewhere.com"
        * include_deleted -- True if the query should include deleted records.
        """

        records = self.query_all_iter(query, include_deleted=include_deleted,
                                      **kwargs)
        all_records = list(records)
        return {
            'records': all_records,
            'totalSize': len(all_records),
            'done': True,
            }

    def toolingexecute(self, action, method='GET', data=None, **kwargs):
        """Makes an HTTP request to an TOOLING REST endpoint
        Arguments:
        * action -- The REST endpoint for the request.
        * method -- HTTP method for the request (default GET)
        * data -- A dict of parameters to send in a POST / PUT request
        * kwargs -- Additional kwargs to pass to `requests.request`
        """
        # If data is None, we should send an empty body, not "null", which is
        # None in json.
        json_data = json.dumps(data) if data is not None else None
        result = self._call_salesforce(
            method,
            self.tooling_url + action,
            name="toolingexecute",
            data=json_data, **kwargs
            )
        try:
            response_content = result.json()
        # pylint: disable=broad-except
        except Exception:
            response_content = result.text

        return response_content

    def apexecute(self, action, method='GET', data=None, **kwargs):
        """Makes an HTTP request to an APEX REST endpoint
        Arguments:
        * action -- The REST endpoint for the request.
        * method -- HTTP method for the request (default GET)
        * data -- A dict of parameters to send in a POST / PUT request
        * kwargs -- Additional kwargs to pass to `requests.request`
        """
        # If data is None, we should send an empty body, not "null", which is
        # None in json.
        json_data = json.dumps(data) if data is not None else None
        result = self._call_salesforce(
            method,
            self.apex_url + action,
            name="apexecute",
            data=json_data, **kwargs
            )
        try:
            response_content = result.json()
        # pylint: disable=broad-except
        except Exception:
            response_content = result.text

        return response_content

    def _call_salesforce(self, method, url, name="", **kwargs):
        """Utility method for performing HTTP call to Salesforce.
        Returns a `requests.result` object.
        """
        headers = self.headers.copy()
        additional_headers = kwargs.pop('headers', {})
        headers.update(additional_headers)

        result = self.session.request(
            method, url, headers=headers, **kwargs)

        if self._salesforce_login_partial is not None \
                and result.status_code == 401:
            self._refresh_session()
            return self._call_salesforce(method, url, name, **kwargs)

        if result.status_code >= 300:
            exception_handler(result, name=name)

        sforce_limit_info = result.headers.get('Sforce-Limit-Info')
        if sforce_limit_info:
            self.api_usage = self.parse_api_usage(sforce_limit_info)

        return result

    @staticmethod
    def parse_api_usage(sforce_limit_info):
        """parse API usage and limits out of the Sforce-Limit-Info header
        Arguments:
        * sforce_limit_info: The value of response header 'Sforce-Limit-Info'
            Example 1: 'api-usage=18/5000'
            Example 2: 'api-usage=25/5000;
                per-app-api-usage=17/250(appName=sample-connected-app)'
        """
        result = {}

        api_usage = re.match(r'[^-]?api-usage=(?P<used>\d+)/(?P<tot>\d+)',
                             sforce_limit_info)
        pau = r'.+per-app-api-usage=(?P<u>\d+)/(?P<t>\d+)\(appName=(?P<n>.+)\)'
        per_app_api_usage = re.match(pau, sforce_limit_info)

        if api_usage and api_usage.groups():
            groups = api_usage.groups()
            result['api-usage'] = Usage(used=int(groups[0]),
                                        total=int(groups[1]))
        if per_app_api_usage and per_app_api_usage.groups():
            groups = per_app_api_usage.groups()
            result['per-app-api-usage'] = PerAppUsage(used=int(groups[0]),
                                                      total=int(groups[1]),
                                                      name=groups[2])

        return result

    # file-based deployment function
    def deploy(self, zipfile, sandbox, **kwargs):
        """Deploy using the Salesforce Metadata API. Wrapper for
        SfdcMetaDataApi.deploy(...).
        Arguments:
        * zipfile: a .zip archive to deploy to an org, given as (
        "path/to/zipfile.zip")
        * options: salesforce DeployOptions in .json format.
            (https://developer.salesforce.com/docs/atlas.en-us.api_meta.meta
            /api_meta/meta_deploy.htm)

        Returns a process id and state for this deployment.
        """
        asyncId, state = self.mdapi.deploy(zipfile, sandbox, **kwargs)
        result = {'asyncId': asyncId, 'state': state}
        return result

    # check on a file-based deployment
    def checkDeployStatus(self, asyncId, **kwargs):
        """Check on the progress of a file-based deployment via Salesforce
        Metadata API.
        Wrapper for SfdcMetaDataApi.check_deploy_status(...).
        Arguments:
        * asyncId: deployment async process ID, returned by Salesforce.deploy()
        Returns status of the deployment the asyncId given.
        """
        state, state_detail, deployment_detail, unit_test_detail = \
            self.mdapi.check_deploy_status(asyncId, **kwargs)
        results = {
            'state': state,
            'state_detail': state_detail,
            'deployment_detail': deployment_detail,
            'unit_test_detail': unit_test_detail
            }
        return results

    def parse_result_to_json(self, result):
        """"Parse json from a Response object"""
        return result.json(object_pairs_hook=self._object_pairs_hook,
                           parse_float=self._parse_float)


class SFType:
    """An interface to a specific type of SObject"""
    _parse_float = None
    _object_pairs_hook = OrderedDict

    # pylint: disable=too-many-arguments
    def __init__(
            self,
            object_name,
            session_id,
            sf_instance,
            sf_version=DEFAULT_API_VERSION,
            proxies=None,
            session=None,
            salesforce=None,
            parse_float=None,
            object_pairs_hook=OrderedDict,
            ):
        """Initialize the instance with the given parameters.
        Arguments:
        * object_name -- the name of the type of SObject this represents,
                         e.g. `Lead` or `Contact`
        * session_id -- the session ID for authenticating to Salesforce
        * sf_instance -- the domain of the instance of Salesforce to use
        * sf_version -- the version of the Salesforce API to use
        * proxies -- the optional map of scheme to proxy server
        * session -- Custom requests session, created in calling code. This
                     enables the use of requests Session features not otherwise
                     exposed by simple_salesforce.
        * parse_float -- Function to parse float values with. Is passed along to
                         https://docs.python.org/3/library/json.html#json.load
        * object_pairs_hook -- Function to parse ordered list of pairs in json.
                               To use python 'dict' change it to None or dict.
        """

        # Make this backwards compatible with any tests that
        # explicitly set the session_id and any other projects that
        # might be creating this object manually?

        if salesforce is None and session_id is None:
            raise RuntimeError(
                'The argument session_id or salesforce must be specified to '
                'instanciate SFType.'
            )

        self._session_id = session_id
        self.salesforce = salesforce
        self.name = object_name
        self.session = session or requests.Session()
        self._parse_float = parse_float
        self._object_pairs_hook = object_pairs_hook

        # don't wipe out original proxies with None
        if not session and proxies is not None:
            self.session.proxies = proxies
        self.api_usage = {}

        self.base_url = (
            'https://{instance}/services/data/v{sf_version}/sobjects'
            '/{object_name}/'.format(instance=sf_instance,
                                     object_name=object_name,
                                     sf_version=sf_version))

    @property
    def session_id(self):
        """Helper to return the session id"""
        if self.salesforce is not None:
            return self.salesforce.session_id
        return self._session_id

    def metadata(self, headers=None):
        """Returns the result of a GET to `.../{object_name}/` as a dict
        decoded from the JSON payload returned by Salesforce.
        Arguments:
        * headers -- a dict with additional request headers.
        """
        result = self._call_salesforce('GET', self.base_url, headers=headers)
        return self.parse_result_to_json(result)

    def describe(self, headers=None):
        """Returns the result of a GET to `.../{object_name}/describe` as a
        dict decoded from the JSON payload returned by Salesforce.
        Arguments:
        * headers -- a dict with additional request headers.
        """
        result = self._call_salesforce(
            method='GET', url=urljoin(self.base_url, 'describe'),
            headers=headers
            )
        return self.parse_result_to_json(result)

    def describe_layout(self, record_id, headers=None):
        """Returns the layout of the object
        Returns the result of a GET to
        `.../{object_name}/describe/layouts/<recordid>` as a dict decoded from
        the JSON payload returned by Salesforce.
        Arguments:
        * record_id -- the Id of the SObject to get
        * headers -- a dict with additional request headers.
        """
        custom_url_part = 'describe/layouts/{record_id}'.format(
            record_id=record_id
            )
        result = self._call_salesforce(
            method='GET',
            url=urljoin(self.base_url, custom_url_part),
            headers=headers
            )
        return self.parse_result_to_json(result)

    def get(self, record_id, headers=None):
        """Returns the result of a GET to `.../{object_name}/{record_id}` as a
        dict decoded from the JSON payload returned by Salesforce.
        Arguments:
        * record_id -- the Id of the SObject to get
        * headers -- a dict with additional request headers.
        """
        result = self._call_salesforce(
            method='GET', url=urljoin(self.base_url, record_id),
            headers=headers
            )
        return self.parse_result_to_json(result)

    def get_by_custom_id(self, custom_id_field, custom_id, headers=None):
        """Return an ``SFType`` by custom ID
        Returns the result of a GET to
        `.../{object_name}/{custom_id_field}/{custom_id}` as a dict decoded
        from the JSON payload returned by Salesforce.
        Arguments:
        * custom_id_field -- the API name of a custom field that was defined
                             as an External ID
        * custom_id - the External ID value of the SObject to get
        * headers -- a dict with additional request headers.
        """
        custom_url = urljoin(
            self.base_url, '{custom_id_field}/{custom_id}'.format(
                custom_id_field=custom_id_field, custom_id=custom_id
                )
            )
        result = self._call_salesforce(
            method='GET', url=custom_url, headers=headers
            )
        return self.parse_result_to_json(result)

    def create(self, data, headers=None):
        """Creates a new SObject using a POST to `.../{object_name}/`.
        Returns a dict decoded from the JSON payload returned by Salesforce.
        Arguments:
        * data -- a dict of the data to create the SObject from. It will be
                  JSON-encoded before being transmitted.
        * headers -- a dict with additional request headers.
        """
        result = self._call_salesforce(
            method='POST', url=self.base_url,
            data=json.dumps(data), headers=headers
            )
        return self.parse_result_to_json(result)

    def upsert(self, record_id, data, raw_response=False, headers=None):
        """Creates or updates an SObject using a PATCH to
        `.../{object_name}/{record_id}`.
        If `raw_response` is false (the default), returns the status code
        returned by Salesforce. Otherwise, return the `requests.Response`
        object.
        Arguments:
        * record_id -- an identifier for the SObject as described in the
                       Salesforce documentation
        * data -- a dict of the data to create or update the SObject from. It
                  will be JSON-encoded before being transmitted.
        * raw_response -- a boolean indicating whether to return the response
                          directly, instead of the status code.
        * headers -- a dict with additional request headers.
        """
        result = self._call_salesforce(
            method='PATCH', url=urljoin(self.base_url, record_id),
            data=json.dumps(data), headers=headers
            )
        return self._raw_response(result, raw_response)

    def update(self, record_id, data, raw_response=False, headers=None):
        """Updates an SObject using a PATCH to
        `.../{object_name}/{record_id}`.
        If `raw_response` is false (the default), returns the status code
        returned by Salesforce. Otherwise, return the `requests.Response`
        object.
        Arguments:
        * record_id -- the Id of the SObject to update
        * data -- a dict of the data to update the SObject from. It will be
                  JSON-encoded before being transmitted.
        * raw_response -- a boolean indicating whether to return the response
                          directly, instead of the status code.
        * headers -- a dict with additional request headers.
        """
        result = self._call_salesforce(
            method='PATCH', url=urljoin(self.base_url, record_id),
            data=json.dumps(data), headers=headers
            )
        return self._raw_response(result, raw_response)

    def delete(self, record_id, raw_response=False, headers=None):
        """Deletes an SObject using a DELETE to
        `.../{object_name}/{record_id}`.
        If `raw_response` is false (the default), returns the status code
        returned by Salesforce. Otherwise, return the `requests.Response`
        object.
        Arguments:
        * record_id -- the Id of the SObject to delete
        * raw_response -- a boolean indicating whether to return the response
                          directly, instead of the status code.
        * headers -- a dict with additional request headers.
        """
        result = self._call_salesforce(
            method='DELETE', url=urljoin(self.base_url, record_id),
            headers=headers
            )
        return self._raw_response(result, raw_response)

    def deleted(self, start, end, headers=None):
        # pylint: disable=line-too-long
        """Gets a list of deleted records
        Use the SObject Get Deleted resource to get a list of deleted records
        for the specified object.
        .../deleted/?start=2013-05-05T00:00:00+00:00&end=2013-05-10T00:00:00
        +00:00
        * start -- start datetime object
        * end -- end datetime object
        * headers -- a dict with additional request headers.
        """
        url = urljoin(
            self.base_url, 'deleted/?start={start}&end={end}'.format(
                start=date_to_iso8601(start), end=date_to_iso8601(end)
                )
            )
        result = self._call_salesforce(method='GET', url=url, headers=headers)
        return self.parse_result_to_json(result)

    def updated(self, start, end, headers=None):
        # pylint: disable=line-too-long
        """Gets a list of updated records
        Use the SObject Get Updated resource to get a list of updated
        (modified or added) records for the specified object.
         .../updated/?start=2014-03-20T00:00:00+00:00&end=2014-03-22T00:00:00
         +00:00
        * start -- start datetime object
        * end -- end datetime object
        * headers -- a dict with additional request headers.
        """
        url = urljoin(
            self.base_url, 'updated/?start={start}&end={end}'.format(
                start=date_to_iso8601(start), end=date_to_iso8601(end)
                )
            )
        result = self._call_salesforce(method='GET', url=url, headers=headers)
        return self.parse_result_to_json(result)

    def _call_salesforce(self, method, url, **kwargs):
        """Utility method for performing HTTP call to Salesforce.

        Returns a `requests.result` object.
        """
        headers = {
            'Content-Type': 'application/json',
            'Authorization': 'Bearer ' + self.session_id,
            'X-PrettyPrint': '1'
        }
        additional_headers = kwargs.pop('headers', {})
        headers.update(additional_headers or {})
        result = self.session.request(method, url, headers=headers, **kwargs)
        # pylint: disable=W0212
        if (self.salesforce
            and self.salesforce._salesforce_login_partial is not None
                and result.status_code == 401):
            self.salesforce._refresh_session()
            return self._call_salesforce(method, url, **kwargs)

        if result.status_code >= 300:
            exception_handler(result, self.name)

        sforce_limit_info = result.headers.get('Sforce-Limit-Info')
        if sforce_limit_info:
            self.api_usage = Salesforce.parse_api_usage(sforce_limit_info)

        return result

    def _raw_response(self, response, body_flag):
        """Utility method for processing the response and returning either the
        status code or the response object.

        Returns either an `int` or a `requests.Response` object.
        """
        if not body_flag:
            return response.status_code

        return response

    def parse_result_to_json(self, result):
        """"Parse json from a Response object"""
        return result.json(object_pairs_hook=self._object_pairs_hook,
                           parse_float=self._parse_float)

    def upload_base64(self, file_path, base64_field='Body', headers=None,
                      **kwargs):
        """Upload base64 encoded file to Salesforce"""
        data = {}
        with open(file_path, "rb") as f:
            body = base64.b64encode(f.read()).decode('utf-8')
        data[base64_field] = body
        result = self._call_salesforce(method='POST', url=self.base_url,
                                       headers=headers, json=data, **kwargs)

        return result

    def update_base64(self, record_id, file_path, base64_field='Body',
                      headers=None, raw_response=False,
                      **kwargs):
        """Updated base64 image from file to Salesforce"""
        data = {}
        with open(file_path, "rb") as f:
            body = base64.b64encode(f.read()).decode('utf-8')
        data[base64_field] = body
        result = self._call_salesforce(method='PATCH',
                                       url=urljoin(self.base_url, record_id),
                                       json=data,
                                       headers=headers, **kwargs)

        return self._raw_response(result, raw_response)

    def get_base64(self, record_id, base64_field='Body', data=None,
                   headers=None, **kwargs):
        """Returns binary stream of base64 object at specific path.

        Arguments:

        * path: The path of the request
            Example: sobjects/Attachment/ABC123/Body
                     sobjects/ContentVersion/ABC123/VersionData
        """
        result = self._call_salesforce(method='GET', url=urljoin(
            self.base_url, '{record_id}/{base64_field}'.format(
                record_id=record_id, base64_field=base64_field)),
                                       data=data,
                                       headers=headers, **kwargs)

        return result.content<|MERGE_RESOLUTION|>--- conflicted
+++ resolved
@@ -1,13 +1,8 @@
 """Core classes and exceptions for Simple-Salesforce"""
 
 # has to be defined prior to login import
-<<<<<<< HEAD
-DEFAULT_API_VERSION = '56.0'
-
-=======
 DEFAULT_API_VERSION = '52.0'
 import base64
->>>>>>> b70a7c30
 import json
 import logging
 import re
